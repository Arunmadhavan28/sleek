--- conflicted
+++ resolved
@@ -30,13 +30,8 @@
         with:
           # --- THIS IS THE CRITICAL SECTION ---
           repo-token: ${{ secrets.GITHUB_TOKEN }}
-<<<<<<< HEAD
-          opirate-action-token: ${{ secrets.OPIRATE_ACTION_TOKEN_V2 }}
+          opirate-action-token: ${{ secrets.OPIRATE_ACTION_TOKEN }}
           opirate-api-key-name: ${{ secrets.OPIRATE_API_KEY_NAME }}
           opirate-api-url: ${{ secrets.OPIRATE_API_URL }}
           opirate-provider: ${{ secrets.OPIRATE_PROVIDER }}
           opirate-model: ${{ secrets.OPIRATE_MODEL }}
-=======
-          opirate-action-token: ${{ secrets.OPIRATE_ACTION_TOKEN }}
-          opirate-api-key-name: ${{ secrets.OPIRATE_API_KEY_NAME }}
->>>>>>> 33cbbceb
